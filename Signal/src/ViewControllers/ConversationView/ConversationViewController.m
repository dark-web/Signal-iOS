--- conflicted
+++ resolved
@@ -1061,11 +1061,6 @@
 
 - (void)showUnblockConversationUI:(nullable BlockActionCompletionBlock)completionBlock
 {
-<<<<<<< HEAD
-    OWSAssertDebug([self.thread isKindOfClass:[TSContactThread class]]);
-
-=======
->>>>>>> e7f9598e
     self.userHasScrolled = NO;
 
     // To avoid "noisy" animations (hiding the keyboard before showing
@@ -1587,14 +1582,6 @@
 
 - (void)showConversationSettingsAndShowVerification:(BOOL)showVerification
 {
-<<<<<<< HEAD
-    if (self.userLeftGroup) {
-        OWSLogDebug(@"Ignoring request to show conversation settings, since user left group");
-        return;
-    }
-
-=======
->>>>>>> e7f9598e
     OWSConversationSettingsViewController *settingsVC = [OWSConversationSettingsViewController new];
     settingsVC.conversationSettingsViewDelegate = self;
     [settingsVC configureWithThread:self.thread uiDatabaseConnection:self.uiDatabaseConnection];
